import getpass
import json

import requests
import six.moves

from piazza_api.exceptions import AuthenticationError, NotAuthenticatedError, \
    RequestError

from piazza_api.nonce import nonce as _piazza_nonce


class PiazzaRPC(object):
    """Unofficial Client for Piazza's Internal API

    Example:
        >>> p = PiazzaRPC("hl5qm84dl4t3x2")
        >>> p.user_login()
        Email: ...
        Password: ...
        >>> p.content_get(181)
        ...

    :type  network_id: str|None
    :param network_id: This is the ID of the network (or class) from which
        to query posts
    """
    def __init__(self, network_id=None):
        self._nid = network_id
        self.base_api_urls = {
            "logic": "https://piazza.com/logic/api",
            "main": "https://piazza.com/main/api",
        }
        self.session = requests.Session()

    def user_login(self, email=None, password=None):
        """Login with email, password and get back a session cookie

        :type  email: str
        :param email: The email used for authentication
        :type  password: str
        :param password: The password used for authentication
        """
        email = six.moves.input("Email: ") if email is None else email
        password = getpass.getpass() if password is None else password

        login_data = {
            "method": "user.login",
            "params": {"email": email,
                       "pass": password}
        }
        # If the user/password match, the server respond will contain a
        #  session cookie that you can use to authenticate future requests.
        r = self.session.post(
            self.base_api_urls["logic"],
            data=json.dumps(login_data),
        )
        if r.json()["result"] not in ["OK"]:
            raise AuthenticationError("Could not authenticate.\n{}"
                                      .format(r.json()))

    def demo_login(self, auth=None, url=None):
        """Authenticate with a "Share Your Class" URL using a demo user.

        You may provide either the entire ``url`` or simply the ``auth``
        parameter.

        :param url: Example - "https://piazza.com/demo_login?nid=hbj11a1gcvl1s6&auth=06c111b"
        :param auth: Example - "06c111b"
        """
        assert all([
            auth or url,  # Must provide at least one
            not (auth and url)  # Cannot provide more than one
        ])
        if url is None:
            url = "https://piazza.com/demo_login"
            params = dict(nid=self._nid, auth=auth)
            res = self.session.get(url, params=params)
        else:
            res = self.session.get(url)

    def content_get(self, cid, nid=None):
        """Get data from post `cid` in network `nid`

        :type  nid: str
        :param nid: This is the ID of the network (or class) from which
            to query posts. This is optional and only to override the existing
            `network_id` entered when created the class
        :type  cid: str|int
        :param cid: This is the post ID which we grab
        :returns: Python object containing returned data
        """
        r = self.request(
            method="content.get",
            data={"cid": cid},
            nid=nid
        )
        return self._handle_error(r, "Could not get post {}.".format(cid))

    def content_create(self, params):
        """Create a post or followup.

        :type  params: dict
        :param params: A dict of options to pass to the endpoint. Depends on
            the specific type of content being created.
        :returns: Python object containing returned data
        """
        r = self.request(
            method="content.create",
            data=params
        )
        return self._handle_error(
            r,
            "Could not create object {}.".format(repr(params))
        )

    def content_instructor_answer(self, params):
        """Answer a post as an instructor.

        :type  params: dict
        :param params: A dict of options to pass to the endpoint. Depends on
            the specific type of content being created.
        :returns: Python object containing returned data
        """
        r = self.request(
            method="content.answer",
            data=params
        )
        return self._handle_error(r, "Could not create object {}.".format(
                                     repr(params)))

    def content_mark_duplicate(self, params):
        """Mark a post as duplicate to another.

        :type params: dict
        :param params: the parameters to be passed in
        """
        r = self.request(
            method="content.duplicate",
            data=params
        )
        return self._handle_error(r, "Could not create object {}.".format(
                                     repr(params)))

<<<<<<< HEAD
    def content_mark_resolved(self, params):
        """Mark a post as resolved
=======
    def content_delete(self, params):
        """Deletes a post.
>>>>>>> 87a00ea6

        :type params: dict
        :param params: the parameters to be passed in
        """
        r = self.request(
<<<<<<< HEAD
            method="content.mark_resolved",
            data=params
        )
        return self._handle_error(r, "Could not create object {}.".format(
                                     repr(params)))

    def content_pin(self, params):
        """Pin a post

        :type params: dict
        :param params: the parameters to be passed in
        """
        r = self.request(
            method="content.pin",
            data=params
        )
        return self._handle_error(r, "Could not create object {}.".format(
                                     repr(params)))   
=======
            method="content.delete",
            data=params
        )
        return self._handle_error(r, "Could not create object {}.".format(
            repr(params)))
>>>>>>> 87a00ea6

    def add_students(self, student_emails, nid=None):
        """Enroll students in a network `nid`.

        Piazza will email these students with instructions to
        activate their account.

        :type  student_emails: list of str
        :param student_emails: A listing of email addresses to enroll
            in the network (or class). This can be a list of length one.
        :type  nid: str
        :param nid: This is the ID of the network to add students
            to. This is optional and only to override the existing
            `network_id` entered when created the class
        :returns: Python object containing returned data, a list
            of dicts of user data of all of the users in the network
            including the ones that were just added.
        """
        r = self.request(
            method="network.update",
            data={
                "from": "ClassSettingsPage",
                "add_students": student_emails
            },
            nid=nid,
            nid_key="id"
        )
        return self._handle_error(r, "Could not add users.")

    def get_all_users(self, nid=None):
        """Get a listing of data for each user in a network `nid`

        :type  nid: str
        :param nid: This is the ID of the network to get users
            from. This is optional and only to override the existing
            `network_id` entered when created the class
        :returns: Python object containing returned data, a list
            of dicts containing user data.
        """
        r = self.request(
            method="network.get_all_users",
            nid=nid
        )
        return self._handle_error(r, "Could not get users.")

    def get_users(self, user_ids, nid=None):
        """Get a listing of data for specific users `user_ids` in
        a network `nid`

        :type  user_ids: list of str
        :param user_ids: a list of user ids. These are the same
            ids that are returned by get_all_users.
        :type  nid: str
        :param nid: This is the ID of the network to get students
            from. This is optional and only to override the existing
            `network_id` entered when created the class
        :returns: Python object containing returned data, a list
            of dicts containing user data.
        """
        r = self.request(
            method="network.get_users",
            data={"ids": user_ids},
            nid=nid
        )
        return self._handle_error(r, "Could not get users.")

    def remove_users(self, user_ids, nid=None):
        """Remove users from a network `nid`

        :type  user_ids: list of str
        :param user_ids: a list of user ids. These are the same
            ids that are returned by get_all_users.
        :type  nid: str
        :param nid: This is the ID of the network to remove students
            from. This is optional and only to override the existing
            `network_id` entered when created the class
        :returns: Python object containing returned data, a list
            of dicts of user data of all of the users remaining in
            the network after users are removed.
        """
        r = self.request(
            method="network.update",
            data={"remove_users": user_ids},
            nid=nid,
            nid_key="id"
        )
        return self._handle_error(r, "Could not remove users.")

    def get_my_feed(self, limit=150, offset=20, sort="updated", nid=None):
        """Get my feed

        :type limit: int
        :param limit: Number of posts from feed to get, starting from ``offset``
        :type offset: int
        :param offset: Offset starting from bottom of feed
        :type sort: str
        :param sort: How to sort feed that will be retrieved; only current
            known value is "updated"
        :type  nid: str
        :param nid: This is the ID of the network to get the feed
            from. This is optional and only to override the existing
            `network_id` entered when created the class
        """
        r = self.request(
            method="network.get_my_feed",
            nid=nid,
            data=dict(
                limit=limit,
                offset=offset,
                sort=sort
            )
        )
        return self._handle_error(r, "Could not retrieve your feed.")

    def filter_feed(self, updated=False, following=False, folder=False,
                    filter_folder="", sort="updated", nid=None):
        """Get filtered feed

        Only one filter type (updated, following, folder) is possible.

        :type  nid: str
        :param nid: This is the ID of the network to get the feed
            from. This is optional and only to override the existing
            `network_id` entered when created the class
        :type sort: str
        :param sort: How to sort feed that will be retrieved; only current
            known value is "updated"
        :type updated: bool
        :param updated: Set to filter through only posts which have been updated
            since you last read them
        :type following: bool
        :param following: Set to filter through only posts which you are
            following
        :type folder: bool
        :param folder: Set to filter through only posts which are in the
            provided ``filter_folder``
        :type filter_folder: str
        :param filter_folder: Name of folder to show posts from; required
            only if ``folder`` is set
        """
        assert sum([updated, following, folder]) == 1
        if folder:
            assert filter_folder

        if updated:
            filter_type = dict(updated=1)
        elif following:
            filter_type = dict(following=1)
        else:
            filter_type = dict(folder=1, filter_folder=filter_folder)

        r = self.request(
            nid=nid,
            method="network.filter_feed",
            data=dict(
                sort=sort,
                **filter_type
            )
        )
        return self._handle_error(r, "Could not retrieve filtered feed.")

    def search(self, query, nid=None):
        """Search for posts with ``query``

        :type  nid: str
        :param nid: This is the ID of the network to get the feed
            from. This is optional and only to override the existing
            `network_id` entered when created the class
        :type query: str
        :param query: The search query; should just be keywords for posts
            that you are looking for
        """
        r = self.request(
            method="network.search",
            nid=nid,
            data=dict(query=query)
        )
        return self._handle_error(r, "Search with query '{}' failed."
                                  .format(query))

    def get_stats(self, nid=None):
        """Get statistics for class

        :type  nid: str
        :param nid: This is the ID of the network to get stats
            from. This is optional and only to override the existing
            `network_id` entered when created the class
        """
        r = self.request(
            api_type="main",
            method="network.get_stats",
            nid=nid,
        )
        return self._handle_error(r, "Could not retrieve stats for class.")

    def get_user_profile(self):
        """Get profile of the current user"""
        r = self.request(method="user_profile.get_profile")
        return self._handle_error(r, "Could not get user profile.")

    def get_user_status(self):
        """
        Get global status of the current user, which contains information on
        the relationship of the user with respect to all their enrolled classes.
        """
        r = self.request(method="user.status")
        return self._handle_error(r, "Could not get user status.")

    def request(self, method, data=None, nid=None, nid_key='nid',
                api_type="logic", return_response=False):
        """Get data from arbitrary Piazza API endpoint `method` in network `nid`

        :type  method: str
        :param method: An internal Piazza API method name like `content.get`
            or `network.get_users`
        :type  data: dict
        :param data: Key-value data to pass to Piazza in the request
        :type  nid: str
        :param nid: This is the ID of the network to which the request
            should be made. This is optional and only to override the
            existing `network_id` entered when creating the class
        :type  nid_key: str
        :param nid_key: Name expected by Piazza for `nid` when making request.
            (Usually and by default "nid", but sometimes "id" is expected)
        :returns: Python object containing returned data
        :type return_response: bool
        :param return_response: If set, returns whole :class:`requests.Response`
            object rather than just the response body
        """
        self._check_authenticated()

        nid = nid if nid else self._nid
        if data is None:
            data = {}

        headers = {}
        if "session_id" in self.session.cookies:
            headers["CSRF-Token"] = self.session.cookies["session_id"]

        # Adding a nonce to the request
        endpoint = self.base_api_urls[api_type]
        if api_type == "logic":
            endpoint += "?method={}&aid={}".format(
                method,
                _piazza_nonce()
            )

        response = self.session.post(
            endpoint,
            data=json.dumps({
                "method": method,
                "params": dict({nid_key: nid}, **data)
            }),
            headers=headers
        )
        return response if return_response else response.json()

    ###################
    # Private Methods #
    ###################

    def _check_authenticated(self):
        """Check that we're logged in and raise an exception if not.

        :raises: NotAuthenticatedError
        """
        if not self.session.cookies:
            raise NotAuthenticatedError("You must authenticate before "
                                        "making any other requests.")

    def _handle_error(self, result, err_msg):
        """Check result for error

        :type result: dict
        :param result: response body
        :type err_msg: str
        :param err_msg: The message given to the :class:`RequestError` instance
            raised
        :returns: Actual result from result
        :raises RequestError: If result has error
        """
        if result.get(u'error'):
            raise RequestError("{}\nResponse: {}".format(
                err_msg,
                json.dumps(result, indent=2)
            ))
        else:
            return result.get(u'result')<|MERGE_RESOLUTION|>--- conflicted
+++ resolved
@@ -142,44 +142,39 @@
         return self._handle_error(r, "Could not create object {}.".format(
                                      repr(params)))
 
-<<<<<<< HEAD
     def content_mark_resolved(self, params):
         """Mark a post as resolved
-=======
+        :type params: dict
+        :param params: the parameters to be passed in
+        """
+        r = self.request(
+            method="content.mark_resolved",
+            data=params
+        )
+        return self._handle_error(r, "Could not create object {}.".format(
+                                     repr(params)))
+
+    def content_pin(self, params):
+        """Pin a post
+
+        :type params: dict
+        :param params: the parameters to be passed in
+        """
+        r = self.request(
+            method="content.pin",
+            data=params
+        )
+        return self._handle_error(r, "Could not create object {}.".format(
+                                     repr(params)))   
+
     def content_delete(self, params):
         """Deletes a post.
->>>>>>> 87a00ea6
-
-        :type params: dict
-        :param params: the parameters to be passed in
-        """
-        r = self.request(
-<<<<<<< HEAD
-            method="content.mark_resolved",
-            data=params
-        )
-        return self._handle_error(r, "Could not create object {}.".format(
-                                     repr(params)))
-
-    def content_pin(self, params):
-        """Pin a post
-
-        :type params: dict
-        :param params: the parameters to be passed in
-        """
-        r = self.request(
-            method="content.pin",
-            data=params
-        )
-        return self._handle_error(r, "Could not create object {}.".format(
-                                     repr(params)))   
-=======
             method="content.delete",
             data=params
         )
         return self._handle_error(r, "Could not create object {}.".format(
             repr(params)))
->>>>>>> 87a00ea6
+
 
     def add_students(self, student_emails, nid=None):
         """Enroll students in a network `nid`.
